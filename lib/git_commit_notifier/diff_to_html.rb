--- conflicted
+++ resolved
@@ -195,17 +195,10 @@
 
       file_name = @current_file_name
 
-<<<<<<< HEAD
-      ##Adjust filenames and hashes in case of file renames
-      if @file_renamed
-        file_name = @file_renamed_new_name
-        @current_sha = Git.sha_of_fileName(@current_commit,file_name) 
-=======
       # Adjust filenames and hashes in case of file renames
       if @file_renamed
         file_name = @file_renamed_new_name
         @current_sha = Git.sha_of_filename(@current_commit, file_name)
->>>>>>> 2f078983
       end
 
       # TODO: these filenames, etc, should likely be properly html escaped
