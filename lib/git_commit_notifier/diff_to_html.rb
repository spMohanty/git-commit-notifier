--- conflicted
+++ resolved
@@ -703,7 +703,6 @@
         multi_line_message = message_array.count > 1
         html += "<dt>Message</dt><dd class='#{multi_line_message ? "multi-line" : ""}'>#{message_array_as_html(message_array)}</dd>\n"
 
-<<<<<<< HEAD
         if config['show_a_shortlog_of_commits_since_the_last_annotated_tag']
           list_of_commits_in_between = Git.list_of_commits_between_current_commit_and_last_tag(ref_name, tag_info[:tagobject])
           if list_of_commits_in_between.length > 0
@@ -719,21 +718,6 @@
             end
             html += "</ul></dd>"
           end
-=======
-        list_of_commits_in_between = Git.list_of_commits_between_current_commit_and_last_tag(ref_name, tag_info[:tagobject])
-        if list_of_commits_in_between.length > 0 && config['show_a_shortlog_of_commits_since_the_last_annotated_tag']
-          html += "<dt><br/>Commits since the last annoted tag</dt><dd><br/><br/><ul>"                    
-          list_of_commits_in_between.each do |commit|
-            if config['link_files'].to_s!="none"
-              l = markup_commit_for_html(commit[0])
-              l = l.gsub(/>.*<\/a>/,">#{commit[1]}<a>") ##Replace the link text with the commit message(the original link text is the commit hash)
-              html += "<li>#{l}</li>"
-            else
-              html += "<li>#{commit[1]}</li>"
-            end
-          end
-          html += "</ul></dd>"
->>>>>>> 198a2fd5
         end
         html += "</dl>"
 
