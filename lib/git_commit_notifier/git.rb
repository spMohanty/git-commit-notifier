--- conflicted
+++ resolved
@@ -70,17 +70,6 @@
       lines.uniq
     end
 
-<<<<<<< HEAD
-    # Runs `git show  #{rev}:#{fileName} | git hash-object --stdin` to return the sha of the file.(It was required as when there is a file which is renamed, and it has a 100% similarity index, its sha is not included in the git-show output
-    # @return [String] sha1 of the fileName
-    # @see from_shell
-    # @param [String] rev :: revision where we want to get the sha of the filename
-    # @param [String] fileName :: FileName whose sha1 we want
-    def sha_of_fileName(rev, fileName)
-      lines = from_shell("git show  #{rev}:#{fileName} | git hash-object --stdin")
-      sha1 = lines.strip
-      sha1
-=======
     # Returns sha1 of the file after the most recent commit.
     # Runs `git show  #{rev}:#{filename} | git hash-object --stdin` to return the sha of the file.
     # @note It was required as when there is a file which is renamed, and it has a 100% similarity index, its sha is not included in the git-show output.
@@ -91,7 +80,6 @@
     def sha_of_filename(rev, filename)
       lines = from_shell("git show  #{rev}:#{filename} | git hash-object --stdin")
       lines.strip
->>>>>>> 2f078983
     end
 
     # splits the output of changed_files
