# The recipient for the commit:
mailinglist: developers@example.com 

# set to true if you want to ignore empty merge messages
ignore_merge: false 

# Optional parameter for the subject-line of the mail 
# emailprefix: GIT

# Decorate files with link to a webview. Possible values: none, gitweb or gitorious
link_files: none 

# select the delivery method: smtp or sendmail 
delivery_method: sendmail 

# Optionally group email by push: don't send an email for each commit when true.
# group_email_by_push: false

# settings for the smtp server
smtp_server:
  address: localhost
  port: 25
  domain: localhost
  user_name: user@localhost
  password: password
  authentication: plain
  enable_tls: false

# settings for sendmail
sendmail_options:
  location: /usr/sbin/sendmail
  arguments: -i -t

# commit message URL map
message_map:
<<<<<<< HEAD
  '\brefs\s*\#(\d+)': 'http://example.com/redmine/issues/show/\1'

message_integration:
  mediawiki: http://example.com/wiki # will rework [[text]] to MediaWiki pages
  redmine: http://redmine.example.com # will rework refs #123 to Redmine issues
  bugzilla: http://bz.example.com # will rework BUG 123 to Bugzilla bugs
=======
#  '\brefs\s*\#(\d+)': 'http://example.com/redmine/issues/show/\1'

# Uncomment if you want to create links in your commit text
message_integration:
#  mediawiki: http://example.com/wiki # will rework [[text]] to MediaWiki pages
#  redmine: http://redmine.example.com # will rework refs #123 to Redmine issues
#  bugzilla: http://bz.example.com # will rework BUG 123 to Bugzilla bugs
>>>>>>> 9eea25a3

# If link_files is set to "gitweb", you need to configure the path to your gitweb
# instance and the project name.
gitweb:
  path: http://developerserver/path_to_gitweb
  project: test.git

# If link_files is set to "gitorious", you need to configure the path to your gitorious
# instance, the project name and the repository name.
gitorious:
  path: http://example.com/path_to_gitorious
  project: backend
  repository: sql-scripts
<|MERGE_RESOLUTION|>--- conflicted
+++ resolved
@@ -33,22 +33,13 @@
 
 # commit message URL map
 message_map:
-<<<<<<< HEAD
-  '\brefs\s*\#(\d+)': 'http://example.com/redmine/issues/show/\1'
-
-message_integration:
-  mediawiki: http://example.com/wiki # will rework [[text]] to MediaWiki pages
-  redmine: http://redmine.example.com # will rework refs #123 to Redmine issues
-  bugzilla: http://bz.example.com # will rework BUG 123 to Bugzilla bugs
-=======
 #  '\brefs\s*\#(\d+)': 'http://example.com/redmine/issues/show/\1'
 
-# Uncomment if you want to create links in your commit text
+# Uncomment abd update links if you want to create links in your commit text
 message_integration:
 #  mediawiki: http://example.com/wiki # will rework [[text]] to MediaWiki pages
 #  redmine: http://redmine.example.com # will rework refs #123 to Redmine issues
 #  bugzilla: http://bz.example.com # will rework BUG 123 to Bugzilla bugs
->>>>>>> 9eea25a3
 
 # If link_files is set to "gitweb", you need to configure the path to your gitweb
 # instance and the project name.
